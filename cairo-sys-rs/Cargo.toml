[package]
name = "cairo-sys-rs"
version = "0.1.3"
<<<<<<< HEAD
authors = ["The Rust-GNOME Project Developers"]
=======
authors = ["The Gtk-rs Project Developers"]
>>>>>>> eb5d0b08
build = "build.rs"
links = "cairo"

description = "FFI bindings to Cairo"
repository = "https://github.com/gtk-rs/cairo"
license = "MIT"
homepage = "https://github.com/gtk-rs/cairo"
documentation = "https://github.com/gtk-rs/cairo"

keywords = ["cairo", "ffi", "gtk", "gnome"]

[lib]
name = "cairo_sys"

[dependencies]
libc = "0.1"

[build-dependencies]
pkg-config = "0.3.5"<|MERGE_RESOLUTION|>--- conflicted
+++ resolved
@@ -1,11 +1,7 @@
 [package]
 name = "cairo-sys-rs"
 version = "0.1.3"
-<<<<<<< HEAD
-authors = ["The Rust-GNOME Project Developers"]
-=======
 authors = ["The Gtk-rs Project Developers"]
->>>>>>> eb5d0b08
 build = "build.rs"
 links = "cairo"
 
