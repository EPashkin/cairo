--- conflicted
+++ resolved
@@ -1,12 +1,8 @@
 [package]
 name = "cairo-rs"
 version = "0.0.4"
-<<<<<<< HEAD
-authors = ["The Rust-GNOME Project Developers"]
-=======
 authors = ["The Gtk-rs Project Developers"]
 build = "build.rs"
->>>>>>> eb5d0b08
 
 description = "Rust bindings for the Cairo library"
 repository = "https://github.com/gtk-rs/cairo"
@@ -21,19 +17,6 @@
 [lib]
 name = "cairo"
 
-<<<<<<< HEAD
-[features]
-default = ["cairo_1_10"]
-cairo_1_10 = ["cairo-sys-rs/cairo_1_10"]
-cairo_1_12 = ["cairo-sys-rs/cairo_1_12", "cairo_1_10"]
-=======
-[dependencies.cairo-sys-rs]
-path = "./cairo-sys-rs"
-
-[dependencies.glib]
-git = "https://github.com/gtk-rs/glib"
->>>>>>> eb5d0b08
-
 [dependencies]
 libc = "0.1"
 c_vec = "~1.0"
